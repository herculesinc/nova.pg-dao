--- conflicted
+++ resolved
@@ -31,10 +31,6 @@
   },
   "devDependencies": {
     "@types/chai": "4.1.x",
-<<<<<<< HEAD
-    "@types/chai-as-promised": "^7.1.0",
-=======
->>>>>>> 8de91648
     "@types/mocha": "5.2.x",
     "@types/node": "10.12.x",
     "chai": "4.2.x",
